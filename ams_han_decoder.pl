#!/usr/bin/env perl
#
# Decoder for binary serial stream from HAN port of power meters in Norway.
#
# Author: Robin Smidsrød <robin@smidsrod.no>
#
# Based on documentation from https://www.nek.no/info-ams-han-utviklere/
# and https://github.com/roarfred/AmsToMqttBridge/tree/master/Documentation
#
# Input is either a file with already dumped binary stream or a serial
# character device connected to an appropriate MBUS slave adapter.
#
# Tested with Aidon 6525 power meter and a PL2303-based USB-to-MBUS adapter (FC722) from AliExpress:
# https://www.aliexpress.com/item/USB-transfer-MBUS-module-slave-module-communication-debug-alternative-TSS721/32719562958.html
#
# Also tested with a Kaifa MA304H4D and packom.net M-Bus Master Hat for the Raspberry Pi:
# https://www.packom.net/m-bus-master-hat/
#
# NB: As mentioned on https://www.hjemmeautomasjon.no/forums/topic/2873-lesing-av-han-the-easy-way-tm-wip/
# the USB-to-MBUS adapter with plastic casing is tested and does cut off long messages as mentioned.
# It is not supported. For reference, here is the link to the broken product on AliExpress:
# https://www.aliexpress.com/item/Freeshipping-USB-to-MBUS-slave-module-discrete-component-non-TSS721-circuit-M-BUS-bus-data-monitor/32814808312.html
#
# Run the script with -h for help.  If you're having problems with decoding
# the HDLC frames from your MBUS adapter, try to use the frame_dumper.pl
# program to get a better understanding of your stream.
#
# See README.md for installation details.
#

use strict;
use warnings;
use feature 'state';

use JSON ();
use Encode ();
use Digest::CRC ();
use Carp qw(confess);
use Getopt::Std;
use URI ();

STDOUT->autoflush(1);
STDERR->autoflush(1);

my $opts = {};
getopts('cdehkm:p:qit:ax:', $opts);

my $required_opts_present = (
    meter_type()
) ? 1 : 0;

if ( $opts->{'h'} or not $required_opts_present ) {
    print STDERR <<"EOM";
Usage: $0 [options] [<file|device>]
    -m OBIS code mapping table (required)
    -t MQTT server to send messages to
    -a Enable Home Assistant MQTT discovery
    -x Home Assistant MQTT discovery prefix
    -p Program to pipe each JSON message to
    -k Don't close program (-p) after each sent message
    -c Compact JSON output (one meter reading per line)
    -e Exclude raw payload structure from output
    -d Show debug information
    -i Ignore checksum errors
    -q Show as little information as possible
    -h This help

These options can also be specified with environment variables:

    -m AMS_OBIS_MAP
    -t MQTT_SERVER
    -x AMS_HA_PREFIX (default: homeassistant)

Command-line options always take precedence over environment variables.

An OBIS code mapping table must be specified.

The currently supported values are as follows:
    KFM_001
    AIDON_V0001
    Kamstrup_V0001

If you specify a character device, stty will be run to configure its serial
settings. 2400 8E1 is the default serial settings. Edit the script if you
need something else. If you don't specify a file or device, standard input
will be opened and used.

The path part of the MQTT server variable is used to set the MQTT topic
prefix. Default value is '/ams'.

If MQTT or pipe (-p) output is used, no output is sent to standard output.
EOM
    exit 1;
}

my $is_compact = $opts->{'c'} ? 1 : 0;
my $is_pretty  = $opts->{'c'} ? 0 : 1;
my $json_coder = JSON->new->canonical->utf8;
$json_coder->pretty() if $is_pretty;
my $mqtt_url = mqtt_url();
my $mqtt_topic_prefix = get_mqtt_topic_prefix( $mqtt_url );
my $mqtt = get_mqtt( $mqtt_url );
my $obis_map = get_obis_map( meter_type() );
my $unit_map = get_unit_map();

my $file = shift @ARGV;
if ( defined $file and -r $file ) {
    configure_serial_port($file);
    open my $fh, '<:raw', $file or die("Can't open $file: $!\n");
    print STDERR "Reading from file $file...\n"
        unless QUIET();
    parse_stream($fh);
    close($fh);
}
else {
    print STDERR "Reading from standard input...\n"
        unless QUIET();
    binmode *STDIN, ':raw';
    parse_stream(*STDIN);
}

exit;

sub QUIET {
    return $opts->{'q'} ? 1 : 0;
}

sub DEBUG {
    return $opts->{'d'} ? 1 : 0;
}

sub die_on_checksum_error {
    return $opts->{'i'} ? 0 : 1;
}

sub meter_type {
    return $opts->{'m'} // $ENV{'AMS_OBIS_MAP'};
}

sub ha_prefix {
    return $opts->{'x'} // $ENV{'AMS_HA_PREFIX'} // 'homeassistant';
}

sub mqtt_url {
    my $url = $opts->{'t'} // $ENV{'MQTT_SERVER'};
    return unless $url;
    return URI->new($url)->canonical;
}

sub get_mqtt_topic_prefix {
    my ($url) = @_;
    return unless $url;
    my $path = $url->path || '/ams';
    $path =~ s{^/*}{};
    $path =~ s{/*$}{};
    return $path;
}

sub require_module {
    my ($class) = @_;
    my $module_path = $class;
    $module_path =~ s!::!/!g;
    $module_path .= '.pm';
    return require $module_path;
}

sub get_mqtt {
    my ($url) = @_;
    return unless $url;
    my $class = $url->scheme eq 'mqtt' ? 'Net::MQTT::Simple'
              : $url->scheme eq 'mqtts' ? 'Net::MQTT::Simple::SSL'
              : '';
    return unless $class;
    require_module($class);
    my $mqtt = $class->new( $url->host . ':' . $url->port );
    $ENV{'MQTT_SIMPLE_ALLOW_INSECURE_LOGIN'} = 1; # allow username/password over unencrypted connections
    $mqtt->login( split /:/, $url->userinfo ) if $url->userinfo;
    return $mqtt;
}

sub get_pipe {
    my $program = $opts->{'p'};
    return unless $program;
    state $pipe;
    state $child_pid;
    return $pipe, $child_pid if defined $pipe and $opts->{'k'};
    $child_pid = open($pipe, '|-', $program) // confess("Can't pipe to $program: $!");
    binmode $pipe, ':raw';
    $pipe->autoflush(1);
    return $pipe, $child_pid;
}

sub maybe_close_pipe {
    my ($pipe, $child_pid) = @_;
    return if $opts->{'k'};
    close $pipe;
    waitpid $child_pid, 0;
}

sub send_json {
    my ($ds) = @_;
    my $json = $json_coder->encode($ds);
    $json .= "\n" if $is_compact;
    my $fallback = 1;
    if ( $opts->{'p'} ) {
        my ($pipe, $child_pid) = get_pipe();
        print $pipe $json;
        maybe_close_pipe($pipe, $child_pid);
        $fallback = 0;
    }
    if ( $mqtt ) {
        my $topic = join('/',
            $mqtt_topic_prefix,
            $ds->{'header'}->{'hdlc_addr_server'},
            $ds->{'header'}->{'hdlc_addr_client'},
        );
        foreach my $key ( sort keys %{ $ds->{'data'} } ) {
            configure_ha_mqtt_sensor(
                scalar $topic,
                scalar $key,
                scalar $ds->{'data'}->{$key},
            ) if $opts->{'a'};
            foreach my $k2 ( sort keys %{ $ds->{'data'}->{$key} } ) {
                my $t = join('/', $topic, $key, $k2);
                my $v = $ds->{'data'}->{$key}->{$k2};
                $mqtt->retain($t, $v);
            }
        }
        $fallback = 0;
    }
    if ( $fallback ) {
        print $json;
    }
    return 1;
}

sub configure_ha_mqtt_sensor {
    my ($device, $sensor, $ds) = @_;
    my $node_id = $device;
    $node_id =~ s{/}{_}g;
    my $device_name = uc($device);
    $device_name =~ s{/}{ }g;
    my $object_id = join('_', $node_id, $sensor);
    my $topic = join('/',
        ha_prefix(),
        'sensor',
        $node_id,
        $object_id,
        'config',
    );
    state $configured = {};
    return if $configured->{$topic};
    my $state_topic = join('/', $device, $sensor, 'value');
    my @state_class = (
<<<<<<< HEAD
        $sensor =~ m/_cum_/     ? ( 'state_class' => 'total_increasing' )
      : $sensor =~ m/phase_/    ? ( 'state_class' => 'measurement' )
      : $sensor =~ m/power_/    ? ( 'state_class' => 'measurement' )
                : ()
=======
        ( $ds->{'unit'} and $sensor =~ m/_cum_/ )
      ? ( 'state_class' => 'total_increasing' )
      : ( 'state_class' => 'measurement' )
>>>>>>> f3f4af89
    );
    my @device_class = (
        $sensor =~ m/^power_/         ? ( 'device_class' => 'power' )
      : $sensor =~ m/^phase_current_/ ? ( 'device_class' => 'current' )
      : $sensor =~ m/^phase_voltage_/ ? ( 'device_class' => 'voltage' )
      : $sensor =~ m/^energy_/        ? ( 'device_class' => 'energy' )
      : ()
    );
    my @enabled = (
        ( $sensor =~ m/reactive_/ or not $ds->{'unit'} )
        ? (  'enabled_by_default' => \0 )
        : ()
    );
    my $device_ids = [
        $node_id,
        ( $sensor eq 'meter_id' ? $ds->{'value'} : () ),
    ];
    my @device_model = (
        $sensor eq 'meter_type'
      ? ( 'model' => $ds->{'value'} )
      : ()
    );
    my @device_manufacturer = (
        $sensor eq 'obis_version'
      ? ( 'manufacturer' => (split /_/, $ds->{'value'}, 2)[0] )
      : ()
    );
    my @device_sw_version = (
        $sensor eq 'obis_version'
      ? ( 'sw_version' => (split /_/, $ds->{'value'}, 2)[1] )
      : ()
    );
    my $config = {
        'unique_id' => $object_id,
        'device'    => {
            'identifiers' => $device_ids,
            @device_manufacturer,
            @device_model,
            'name'        => $device_name,
            @device_sw_version,
        },
        'name' => join(' ', $device_name, $ds->{'description'} ),
        ( $ds->{'unit'}
<<<<<<< HEAD
          ? (
              'unit_of_measurement' => $ds->{'unit'}
            )
=======
          ? ( 'unit_of_measurement' => $ds->{'unit'} )
>>>>>>> f3f4af89
          : ()
        ),
        'state_topic' => $state_topic,
        @device_class,
        @state_class,
        @enabled,
    };
    $mqtt->retain( $topic, $json_coder->encode($config) );
    $configured->{$topic} = 1;
    return 1;
}

# Set serial port to 2400 baud 8E1
sub configure_serial_port {
    my ($file) = @_;
    # Don't configure anything unless the file is a character device
    return 0 unless -c $file;
    print STDERR "Configuring serial port $file...\n"
        unless QUIET();
    system('stty',
        '-F', $file,    # device to modify
        'sane',         # reset to sane settings
        'raw',          # set device to be a data channel, not an interactive terminal
        2400,           # 2400 baud rate
        'cs8',          # 8 data bits
        '-parodd',      # even parity
        '-cstopb',      # 1 stop bit
        '-onlcr',       # don't translate newline to carriage return-newline
        '-iexten',      # disable non-POSIX special characters
        '-echo',        # don't echo input characters
        '-echoe',       # don't echo erase characters as backspace-space-backspace
        '-echok',       # don't echo a newline after a kill character
        '-echoctl',     # don't echo control characters in hat notation ('^c')
        '-echoke',      # kill all line by obeying the echoctl and echok settings
    );
    return 1;
}

sub parse_stream {
    my ($stream) = @_;

    my $read_stream = sub {
        return read($stream, $_[1], $_[0]);
    };


    my $rc;
    while ( $rc = $read_stream->(1, my $flag) ) {
        last unless $rc;
        # Start frame flag not found, just noise
        if ( unpack('C', $flag) != 0x7e ) {
            print STDERR as_hex($flag) if DEBUG;
            next;
        }
        print STDERR "\n" . as_hex($flag) . " (flag:$rc) "
            if DEBUG;
        $rc = $read_stream->(1, my $frame_format);
        last unless $rc;
        # Start frame flag was end of frame flag, so check again if start
        # frame flag was found instead of frame format value
        if ( unpack('C', $frame_format) == 0x7e ) {
            print STDERR as_hex($frame_format) . " (frame-format-as-flag:$rc) "
                if DEBUG;
            $rc = $read_stream->(2, my $buffer);
            last unless $rc;
            $frame_format = $buffer;
        }
        else {
            $rc = $read_stream->(1, my $buffer);
            last unless $rc;
            $frame_format .= $buffer;
        }
        print STDERR as_hex($frame_format) . " (frame format:$rc) "
            if DEBUG;
        my ($length, $segmentation, $type)= decode_hdlc_frame_format($frame_format);
        next unless defined $length and $length > 2;
        next unless defined $segmentation;
        next unless defined $type;
        $rc = $read_stream->( $length - 2, my $frame );
        last unless $rc;
        print STDERR "\n" if DEBUG;
        eval { decode_hdlc_frame($frame_format . $frame, $length, $segmentation, $type); };
        print STDERR "Decoding HDLC frame failed: $@"
            if $@ and not QUIET;
    }

    print STDERR "read from stream failed: $!\n" unless defined $rc;
    return;
}

# Format a string of octets as hex numbers
sub as_hex {
    return unpack('H*', $_[0]);
}

# CRC-16/X-25 according to https://crccalc.com/ (the "Check" value 0x906E is not used)
sub calc_checksum {
    my ($str) = @_;
    my $crc = Digest::CRC->new(
        width  => 16,
        poly   => 0x1021,
        init   => 0xFFFF,
        xorout => 0xFFFF,
        refout => 1,
        refin  => 1,
        cont   => 0, # not sure what this means, but false seems to do what we want
    );
    $crc->add($str);
    return $crc->digest;
}

# HDLC frame format: 2 bytes, big-endian unsigned 16-bit integer
# MSB: | Type(4) | Segmentation(1) | Length(11) | :LSB
sub decode_hdlc_frame_format {
    my ($frame_format) = @_;
    return if length $frame_format != 2;
    my $value = unpack('S>', $frame_format); # unsigned16, big-endian
    my $length       = $value & 0b0000_0111_1111_1111 >> 0;
    my $segmentation = $value & 0b0000_1000_0000_0000 >> 11;
    my $type         = $value & 0b1111_0000_0000_0000 >> 12;
    return ( $length, $segmentation, $type );
}

# Format of binary messages are documented in Excerpt GB8, pages 48 and onward
# HDLC frame format type 3 (Annex H.4 of ISO/IEC 13239) - not really type 3 (from Aidon 6525)
# | 1B   | 2B             | multiple B    | multiple B   | 1B      | 2B  | multiple B  | 2B  | 1B   |
# | Flag | Frame format   | Dest. address | Src. address | Control | HCS | Payload     | FCS | Flag |
# | 7E   |                |               |              | 13      |     |             |     | 7E   |
sub decode_hdlc_frame {
    my ($frame, $length, $segmentation, $type) = @_;
    return unless defined $frame;
    return unless length $frame >= 7; # that's the minimum frame length (without start/stop flag)

    # Function to read next X bytes from frame, moves index forward and returns bytes
    my $index = 0;
    my $read_bytes = sub {
        my ($len, $unpack_template) = @_;
        my $bytes = substr($frame, $index, $len);
        confess("Read bytes doesn't match requested length")
            if length($bytes) != $len;
        $index += $len;
        return unpack($unpack_template, $bytes) if $unpack_template;
        return $bytes;
    };

    my @fields;

    # Function to store named binary string as a field, while decoding hex
    # and numeric value using unpack template
    my $add_field = sub {
        my ($name, $raw, $unpack_template) = @_;
        my $rec = {
            raw  => $raw,
            name => $name,
            hex  => as_hex($raw),
            $unpack_template ? ( value => unpack($unpack_template, $raw) ) : (),
        };
        push @fields, $rec;
    };

    # Function to read an HDLC address (variable byte encoding)
    my $read_hdlc_addr = sub {
        my ($name) = @_;
        my $raw_addr = "";
        while (1) {
            my $raw = $read_bytes->(1);
            my $value = unpack('C', $raw);
            $raw_addr .= $raw;
            last if $value % 2 == 1; # odd number means last byte
        }
        $add_field->("hdlc_addr_$name", $raw_addr);
    };

    # Function that reads specified number of bits (power of 2) into named
    # field using optional unpack template
    my $read_bits = sub {
        my ($bits, $name, $unpack_template) = @_;
        $bits //= 8;
        $name //= 'unknown';
        my $raw = $read_bytes->($bits / 8);
        $add_field->($name, $raw, $unpack_template);
    };

    # Aidon 6525 example: List 2 sending (1-phase) (from documentation)
    # 7e a0d2 41 0883 13 82d6 e6e700
    #     0f 40000000 00
    #     0109
    #         0202 0906 0101000281ff 0a0b 4149444f4e5f5630303031
    #         0202 0906 0000600100ff 0a10 37333539393932383930393431373432
    #         0202 0906 0000600107ff 0a04 36353135
    #         0203 0906 0100010700ff 06 00000552 0202 0f00 161b
    #         0203 0906 0100020700ff 06 00000000 0202 0f00 161b
    #         0203 0906 0100030700ff 06 000003e4 0202 0f00 161d
    #         0203 0906 0100040700ff 06 00000000 0202 0f00 161d
    #         0203 0906 01001f0700ff 10 005d     0202 0fff 1621
    #         0203 0906 0100200700ff 12 09c4     0202 0fff 1623
    # e0c4 7e

    # Aidon 6525 actual data: every 2.5 seconds
    # 7e a02a 41 0883 13 0413 e6e700
    #     0f 40000000 00
    #     0101
    #         0203 0906 0100010700ff 06 00000e90 0202 0f00 161b
    # 7724 7e

    # Aidon 6525 actual data: every 10 seconds
    # 7e a10b 41 0883 13 fa7c e6e700
    #     0f 40000000 00
    #     010c
    #         0202 0906 0101000281ff 0a0b 4149444f4e5f5630303031
    #         0202 0906 0000600100ff 0a10 3733XXXXXXXXXXXXXXXXXXXXXXX13130
    #         0202 0906 0000600107ff 0a04 36353235
    #         0203 0906 0100010700ff 06 00000e90 0202 0f00 161b
    #         0203 0906 0100020700ff 06 00000000 0202 0f00 161b
    #         0203 0906 0100030700ff 06 0000001c 0202 0f00 161d
    #         0203 0906 0100040700ff 06 00000000 0202 0f00 161d
    #         0203 0906 01001f0700ff 10 0091     0202 0fff 1621
    #         0203 0906 0100470700ff 10 0090     0202 0fff 1621
    #         0203 0906 0100200700ff 12 0932     0202 0fff 1623
    #         0203 0906 0100340700ff 12 091e     0202 0fff 1623
    #         0203 0906 0100480700ff 12 0933     0202 0fff 1623
    # 95d4 7e

    # Aidon 6525 actual data: every 1 hour
    # 7e a177 41 0883 13 391e e6e700
    #     0f 40000000 00
    #     0111
    #         0202 0906 0101000281ff 0a0b 4149444f4e5f5630303031
    #         0202 0906 0000600100ff 0a10 3733XXXXXXXXXXXXXXXXXXXXXXXX3130
    #         0202 0906 0000600107ff 0a04 36353235
    #         0203 0906 0100010700ff 06 00000da6 0202 0f00 161b
    #         0203 0906 0100020700ff 06 00000000 0202 0f00 161b
    #         0203 0906 0100030700ff 06 00000000 0202 0f00 161d
    #         0203 0906 0100040700ff 06 00000066 0202 0f00 161d
    #         0203 0906 01001f0700ff 10 0083     0202 0fff 1621
    #         0203 0906 0100470700ff 10 0085     0202 0fff 1621
    #         0203 0906 0100200700ff 12 0953     0202 0fff 1623
    #         0203 0906 0100340700ff 12 0939     0202 0fff 1623
    #         0203 0906 0100480700ff 12 094c     0202 0fff 1623
    #         0202 0906 0000010000ff 090c 07e3 06 0c 03 17 00 00 ff 003c 00
    #         0203 0906 0100010800ff 06 0021684d 0202 0f01 161e
    #         0203 0906 0100020800ff 06 00000000 0202 0f01 161e
    #         0203 0906 0100030800ff 06 00008251 0202 0f01 1620
    #         0203 0906 0100040800ff 06 00011ba5 0202 0f01 1620
    # 41ea 7e

    # HDLC_START_FLAG HDLC_FRAME_FORMAT HDLC_ADDR_CLIENT HDLC_ADDR_SERVER HDLC_HCS LLC_DSAP/LLC_SSAP/LLC_CONTROL
    #     APDU_TAG APDU_INVOKE_ID_AND_PRIORITY APDU_DATETIME_LENGTH [APDU_DATETIME_OCTETS (only if length is non-zero)]
    #     COSEM_DATA_TYPE(S)...
    # HDLC_FCS HDLC_END_FLAG

    # HDLC and LLC is specified in chapter 8 of Excerpt_GB8 (pages 45-53)
    # APDU format briefly explained in Aidon HAN Interface specification 1.1A (page 9)
    # COSEM interface classes are explained in Excerpt_BB12 (pages 30-33)
    # COSEM registers (class_id = 3, as used here) are explained in Excerpt_BB12 (pages 48-51)
    # COSEM OBIS codes are explained in Excerpt_BB12 (pages 142-149)
    # Electrical OBIS codes are explained in Excerpt_BB12 (pages 129-134, 156-166)

    print STDERR "HDLC FRAME: " . as_hex($frame) . " (" . length($frame) . ")\n"
        if DEBUG;

    # Verify frame checksum is correct, before we try to mess around with it
    my $fcs = unpack('S<', substr($frame, -2, 2) ); # last two bytes of message, unsigned int 16, little-endian
    my $fcs_calc = calc_checksum( substr($frame, 0, -2) ); # entire message except checksum
    confess(
        sprintf("Calculated frame checksum %04X doesn't match specified frame checksum %04X",
            $fcs_calc,
            $fcs,
        )
    ) if die_on_checksum_error() and $fcs != $fcs_calc;

    # Line 1 (HDLC header)
    $read_bits->(16, 'hdlc_frame_format', 'S>'); # unsigned16, big-endian
    $read_hdlc_addr->('client');
    $read_hdlc_addr->('server');
    $read_bits->(8,  'hdlc_control', 'C');

    # Validate header checksum
    my $hdlc_header = substr($frame, 0, $index); # the parts of the frame, as of now
    $read_bits->(16, 'hdlc_hcs', 'S<'); # unsigned16, little-endian
    my $hcs = $fields[-1]->{'value'};
    my $hcs_calc = calc_checksum($hdlc_header);
    confess(
        sprintf("Calculated header checksum %04X doesn't match specified header checksum %04X",
            $hcs_calc,
            $hcs,
        )
    ) if die_on_checksum_error() and $hcs != $hcs_calc;

    # Read rest of header
    $read_bits->(8,  'llc_dst_svc_ap'); # LLC PDU, see GB8 page 47, always 0xE6
    $read_bits->(8,  'llc_src_svc_ap'); # LLC PDU, see GB8 page 47, always 0xE6 or 0xe/
    $read_bits->(8,  'llc_control'); # LLC PDU, see GB8 page 47, always 0x00 (reserved)

    # Line 2 (APDU not encrypted)
    $read_bits->(8,  'apdu_tag');
    $read_bits->(32, 'apdu_invoke_id_and_priority');

    # Line 2 and following (COSEM payload)
    my $payload = substr($frame, $index, -2); # the rest of the message is COSEM data
    my $cosem = decode_cosem_frame($payload, $index);
    $index += length $payload;

    # Last line (HDLC frame checksum)
    $read_bits->(16, 'hdlc_fcs', 'S<'); # unsigned int 16, little-endian (verified earlier)

    # This prints the remaining bytes of the message that has not yet been decoded (if any)
    print STDERR "REMAIN:" . ( " " x ($index * 2) ) . as_hex( substr($frame, $index) ) . "\n"
        if DEBUG and $index != length($frame);

    # Output frame information as JSON
    return send_json({
        'header' => {
            'hdlc_length'       => $length,
            'hdlc_segmentation' => $segmentation,
            'hdlc_type'         => $type,
            (
                map { $_->{'name'} => $_->{'hex'} }
                @fields
            )
        },
        ( $opts->{'e'} ? () : ( 'payload' => $cosem ) ),
        'data' => decode_cosem_structure($cosem, $type),
    });
}

sub decode_cosem_frame {
    my ($frame, $offset) = @_;

    print STDERR "COSEM FRAME: " . ( " " x ( $offset + 13 + 2 ) ). as_hex($frame) . " (" . length($frame) . ")\n"
        if DEBUG;

    # Function to read next X bytes from frame, moves index forward and returns bytes
    my $index = 0;
    my $read_bytes = sub {
        my ($len, $unpack_template) = @_;
        my $bytes = substr($frame, $index, $len);
        confess("Read bytes doesn't match requested length")
            if length($bytes) != $len;
        $index += $len;
        return unpack($unpack_template, $bytes) if $unpack_template;
        return $bytes;
    };

    my $func_map = [];

    # Function to read a single byte as a datatype and execute function according to map
    my $read_datatype = sub {
        my $datatype = $read_bytes->(1, 'C'); # unsigned8
        unless ( defined $datatype ) {
            print STDERR sprintf("No datatype read at index %d.\n", $index - 1)
                if DEBUG;
            return undef;
        }
        my $func = $func_map->[$datatype];
        unless ( ref $func eq ref sub {} ) {
            print STDERR sprintf("No function found for datatype %02X at index %d.\n", $datatype, $index - 1)
                if DEBUG;
            return undef;
        }
        return $func->();
    };

    my $read_len = sub {
        return $read_bytes->(1, 'C'); # unsigned8
    };

    # COSEM data type reference is shown in Excerpt_BB12 (pages 34-38)
    # (LL in the table below means a single byte describing the length of following data, in bytes)

    # 0x01LL - array                (just an arrayref)
    # 0x02LL - structure            (just an arrayref)
    # 0x09LL - octet-string         (binary bytes)
    # 0x0aLL - visible-string       (ascii bytes)
    # 0x16   - enum                 (unsigned8)
    # 0x12   - long unsigned        (unsigned16)
    # 0x06   - double-long-unsigned (unsigned32)
    # 0x0f   - integer signed       (integer8)
    # 0x10   - long signed          (integer16)

    # arrayref
    $func_map->[0x01] = sub {
        my $len = $read_len->();
        my @elements;
        for ( 1..$len ) {
            push @elements, scalar $read_datatype->();
        }
        return \@elements;
    };

    # arrayref
    $func_map->[0x02] = sub {
        my $len = $read_len->();
        my @elements;
        for ( 1..$len ) {
            push @elements, scalar $read_datatype->() ;
        }
        return \@elements;
    };

    # utf8 characters
    $func_map->[0x0c] = sub {
        my $len = $read_len->();
        my $str = "";
        my $buffer = "";
        for (1..$len) {
            $buffer = $read_bytes->(1);
            my $char = "";
            my $runaway = 0;
            while ( length $buffer > 0 ) {
                $char = Encode::decode('UTF-8', $buffer, Encode::FB_QUIET);
                last if $runaway > 10;
                $runaway++;
            }
            $str .= $char;
        }
        return $str;
    };

    $func_map->[0x09] = sub { return $read_bytes->( $read_len->() ); }; # binary bytes (octets)
    $func_map->[0x0a] = sub { return $read_bytes->( $read_len->() ); }; # ascii bytes
    $func_map->[0x16] = sub { return $read_bytes->(1, 'C'); };  # unsigned8
    $func_map->[0x12] = sub { return $read_bytes->(2, 'S>'); }; # unsigned16, big-endian
    $func_map->[0x06] = sub { return $read_bytes->(4, 'L>'); }; # unsigned32, big-endian
    $func_map->[0x0f] = sub { return $read_bytes->(1, 'c'); };  # integer8
    $func_map->[0x10] = sub { return $read_bytes->(2, 's>'); }; # integer16, big-endian
    $func_map->[0x00] = sub { return undef; };                  # null

    my @items;
    while ( $index < length $frame ) {
        push @items, scalar $read_datatype->();
    }
    return \@items;
}

sub decode_cosem_structure {
    my ($cosem, $hdlc_type) = @_;
    my @items = @$cosem;
    if ( meter_type() eq 'AIDON_V0001' ) {
        my $timestamp = shift @items;
        my $ds = shift @items;
        return {} unless ref $ds eq ref [];
        return {
            map { convert_register($_) }
            grep { ref $_ eq ref [] }
            @$ds
        };
    }
    if ( meter_type() eq 'Kamstrup_V0001' ) {
        my $timestamp = shift @items;
        my $ds = shift @items;
        return {} unless ref $ds eq ref [];
        my @elements = @$ds;
        unshift @elements, encode_obis_code(1,1,0,2,129,255);
        my @out;
        for ( my $i = 0; $i < @elements; $i += 2 ) {
            push @out, [ $elements[$i], $elements[$i+1] ];
        };
        return {
            map { convert_register($_) }
            grep { ref $_ eq ref [] }
            @out
        };
    }
    if ( meter_type() eq 'KFM_001' ) {
        my $timestamp = shift @items;
        my $ds = shift @items;
        return {} unless ref $ds eq ref [];
        my @values = @$ds;
        my @keys;
        # List 1
        if ( $hdlc_type == 7 ) {
            @keys = (
                encode_obis_code(1,0,1,7,0,255), # 1
            );
        }
        # List 2 and list 3
        # Type 11 seen on MA304H4D
        if ( $hdlc_type == 8 or $hdlc_type == 9 or $hdlc_type == 10 or $hdlc_type == 11 ) {
            @keys = (
                encode_obis_code(1,1,0,2,129,255), # 2
                encode_obis_code(0,0,96,1,0,255),  # 3
                encode_obis_code(0,0,96,1,7,255),  # 4

                encode_obis_code(1,0,1,7,0,255),   # 5
                encode_obis_code(1,0,2,7,0,255),   # 6

                encode_obis_code(1,0,3,7,0,255),   # 7
                encode_obis_code(1,0,4,7,0,255),   # 8

                encode_obis_code(1,0,31,7,0,255),   # 9
                encode_obis_code(1,0,51,7,0,255),   # 10
                encode_obis_code(1,0,71,7,0,255),   # 11

                encode_obis_code(1,0,32,7,0,255),   # 12
                encode_obis_code(1,0,52,7,0,255),   # 13
                encode_obis_code(1,0,72,7,0,255),   # 14
            );
        }
        # List 3 (appended)
        # Type 11 seen on MA304H4D
        if ( $hdlc_type == 10 or $hdlc_type == 11 ) {
            push @keys, (
                encode_obis_code(0,0,1,0,0,255),    # 15

                encode_obis_code(1,0,1,8,0,255),    # 16
                encode_obis_code(1,0,2,8,0,255),    # 17
                encode_obis_code(1,0,3,8,0,255),    # 18
                encode_obis_code(1,0,4,8,0,255),    # 19
            );
        }
        my @out;
        for (my $i = 0; $i < @values; $i++) {
            push @out, [ $keys[$i], $values[$i] ];
        }
        return {
            map { convert_register($_) }
            grep { ref $_ eq ref [] }
            @out
        };
    }
    return {};
}

sub encode_obis_code {
    return pack('C*', @_);
}

sub decode_obis_code {
    my ($str) = @_;
    return sprintf('%d-%d:%d.%d.%d.%d', unpack('C*', $str) );
}

sub convert_register {
    my ($register) = @_;
    return unless defined $register;
    return unless ref $register eq ref [];
    return if scalar @$register < 2;

    my $obis_code = decode_obis_code( $register->[0] );
    my $value = $register->[1];
    my $scaler_unit = $register->[2];

    if ( $obis_code eq '0-0:1.0.0.255' ) {
        # clock value, DLMS page 35-37
        # big-endian, first and next-to-last value is 16-bit integer, rest are 8-bit integers
        my ($year, $month, $day, $dow, $hour, $min, $sec, $frac, $offset, $status) = unpack('s>CCC CCCC s>C', $value);
        # formatted as a string (almost ISO format)
        $value = sprintf('%u-%02u-%02u %02u:%02u:%02u,%u %+d (%b)', $year, $month, $day, $hour, $min, $sec, $frac, $offset, $status);
        # formatted as an arrayref (pay attention to the day-of-week in the middle and status at the end)
        #$value = [ $year, $month, $day, $dow, $hour, $min, $sec, $frac, $offset, $status ];
    }

    # Handle scaler unit, if present
    my $factor;
    my $unit_value;
    my $unit;
    if ( ref $scaler_unit eq ref [] ) {
        $factor = 10 ** $scaler_unit->[0];
        $unit_value = $scaler_unit->[1];
        $unit = $unit_map->[$unit_value];
    }

    # Lookup obis meta info
    my $meta = $obis_map->{$obis_code} // [];
    my ($key, $desc, $unit_meta, $factor_meta) = @$meta;
    $unit //= $unit_meta;
    $factor //= $factor_meta;
    $key ||= $obis_code;

    return $key, {
        obis_code => $obis_code,
        defined $factor ? ( value => $value * $factor ) : ( value => $value ),
        defined $desc ? ( description => $desc ) : (),
        defined $unit ? ( unit => $unit ) : (),
    };
}

# Explained in Excerpt_BB12 (pages 49-50)
sub get_unit_map {
    my $units = [
        undef,
        'a', # 1
        'mo',
        'wk',
        'd',
        'h',
        'min.',
        's',
        '°',
        '°C',
        'currency', # 10
        'm',
        'm/s',
        'm3',
        'm3',
        'm3/h',
        'm3/h',
        'm3/d',
        'm3/d',
        'l',
        'kg', # 20
        'N',
        'Nm',
        'Pa',
        'bar',
        'J',
        'J/h',
        'W',
        'VA',
        'VAr',
        'Wh', # 30
        'VAh',
        'VArh',
        'A',
        'C',
        'V',
        'V/m',
        'F',
        '',
        'm2/m',
        'Wb', # 40
        'T',
        'A/m',
        'H',
        'Hz',
        '1/(Wh)',
        '1/(VArh)',
        '1/(VAh)',
        'V2h',
        'A2h',
        'kg/s', # 50
        'S, mho',
        'K',
        '1/(V2h)',
        '1/(A2h)',
        '1/m3',
        '%',
        'Ah',
    ];
    $units->[60] = 'Wh/m3';
    $units->[61] = 'J/m3';
    $units->[62] = 'Mol %';
    $units->[63] = 'g/m3';
    $units->[64] = 'Pa s';
    $units->[65] = 'J/kg';
    $units->[70] = 'dBm';
    $units->[71] = 'dbμV';
    $units->[72] = 'dB';
    $units->[253] = 'reserved';
    $units->[254] = 'other';
    $units->[255] = '';
    return $units;
}

# See https://www.nek.no/info-ams-han-utviklere/ for latest version of OBIS code documentation
sub get_obis_map {
    my ($type) = @_;

    # A: Identifies the media (energy type) to which the metering is related.
    #    Non-media related information is handled as abstract data.
    # B: Generally, identifies the measurement channel number, i.e.  the number
    #    of the input of a metering equipment having several inputs for the
    #    measurement of energy of the same or different types (for example in
    #    data concentrators, registration units).  Data from different sources
    #    can thus be identified.  It may also identify the communication
    #    channel, and in some cases it may identify other elements.  The
    #    definitions for this value group are independent from the value group A.
    # C: Identifies abstract or physical data items related to the information
    #    source concerned, for example current, voltage, power, volume,
    #    temperature.  The definitions depend on the value in the value group A.
    #    Further processing, classification and storage methods are defined by
    #    value groups D, E and F.  For abstract data, value groups D to F
    #    provide further classification of data identified by value groups A to C.
    # D: Identifies types, or the result of the processing of physical
    #    quantities identified by values in value groups A and C, according to
    #    various specific algorithms.  The algorithms can deliver energy and demand
    #    quantities as well as other physical quantities.
    # E: Identifies further processing or classification of quantities
    #    identified by values in value groups A to D.
    # F: Identifies historical values of data, identified by values in value
    #    groups A to E, according to

    # OBIS codes common to all meters
    my %common = (
        "0-0:1.0.0.255"   => [ "meter_timestamp",       "Meter timestamp", ],

        "1-1:0.2.129.255" => [ "obis_version",          "OBIS list version identifier", ],

        "1-0:1.7.0.255"   => [ "power_active_import",   "Active power import (Q1+Q4)",                                'W',     1.0, ],
        "1-0:2.7.0.255"   => [ "power_active_export",   "Active power export (Q2+Q3)",                                'W',     1.0, ],
    );

    # AIDON_V0001 - 10.05.2016 - Aidon HAN Interface specification 1.1 A - tested with Aidon 6525
    return {

        %common,

        "0-0:96.1.0.255"  => [ "meter_id",              "Meter ID (GIAI GS1)", ],
        "0-0:96.1.7.255"  => [ "meter_type",            "Meter type", ],

        "1-0:3.7.0.255"   => [ "power_reactive_import", "Reactive power import (Q1+Q2)",                              'VAr',   1.0, ],
        "1-0:4.7.0.255"   => [ "power_reactive_export", "Reactive power export (Q3+Q4)",                              'VAr',   1.0, ],

        "1-0:31.7.0.255"  => [ "phase_current_l1", "IL1 Current phase L1",                                            'A',     0.1, ],
        "1-0:51.7.0.255"  => [ "phase_current_l2", "IL2 Current phase L2",                                            'A',     0.1, ],
        "1-0:71.7.0.255"  => [ "phase_current_l3", "IL3 Current phase L3",                                            'A',     0.1, ],

        "1-0:32.7.0.255"  => [ "phase_voltage_l1", "UL1 Phase voltage 4W meter, line voltage 3W meter",               'V',     0.1, ],
        "1-0:52.7.0.255"  => [ "phase_voltage_l2", "UL2 Phase voltage 4W meter, line voltage 3W meter",               'V',     0.1, ],
        "1-0:72.7.0.255"  => [ "phase_voltage_l3", "UL3 Phase voltage 4W meter, line voltage 3W meter",               'V',     0.1, ],

        "1-0:1.8.0.255"   => [ "energy_active_cum_import",   "Cumulative hourly active import energy (A+) (Q1+Q4)",   'kWh',   0.00001, ],
        "1-0:2.8.0.255"   => [ "energy_active_cum_export",   "Cumulative hourly active export energy (A-) (Q2+Q3)",   'kWh',   0.00001, ],
        "1-0:3.8.0.255"   => [ "energy_reactive_cum_import", "Cumulative hourly reactive import energy (R+) (Q1+Q2)", 'kVArh', 0.00001, ],
        "1-0:4.8.0.255"   => [ "energy_reactive_cum_export", "Cumulative hourly reactive export energy (R-) (Q3+Q4)", 'kVArh', 0.00001, ],

    } if $type eq 'AIDON_V0001';

    # Kamstrup_V0001 - 03.05.2016
    return {

        %common,

        "1-1:0.0.5.255"   => [ "meter_id",              "Meter ID (GIAI GS1)", ],
        "1-1:96.1.1.255"  => [ "meter_type",            "Meter type", ],

        "1-1:3.7.0.255"   => [ "power_reactive_import", "Reactive power import (Q1+Q2)",                              'VAr',   0.001, ],
        "1-1:4.7.0.255"   => [ "power_reactive_export", "Reactive power export (Q3+Q4)",                              'VAr',   0.001, ],

        "1-1:31.7.0.255"  => [ "phase_current_l1", "IL1 Current phase L1",                                            'A',     0.01, ],
        "1-1:51.7.0.255"  => [ "phase_current_l2", "IL2 Current phase L2",                                            'A',     0.01, ],
        "1-1:71.7.0.255"  => [ "phase_current_l3", "IL3 Current phase L3",                                            'A',     0.01, ],

        "1-1:32.7.0.255"  => [ "phase_voltage_l1", "UL1 Phase voltage 4W meter, line voltage 3W meter",               'V',     1.0, ],
        "1-1:52.7.0.255"  => [ "phase_voltage_l2", "UL2 Phase voltage 4W meter, line voltage 3W meter",               'V',     1.0, ],
        "1-1:72.7.0.255"  => [ "phase_voltage_l3", "UL3 Phase voltage 4W meter, line voltage 3W meter",               'V',     1.0, ],

        "1-0:1.8.0.255"   => [ "energy_active_cum_import",   "Cumulative hourly active import energy (A+) (Q1+Q4)",   'kWh',   0.00001, ],
        "1-0:2.8.0.255"   => [ "energy_active_cum_export",   "Cumulative hourly active export energy (A-) (Q2+Q3)",   'kWh',   0.00001, ],
        "1-0:3.8.0.255"   => [ "energy_reactive_cum_import", "Cumulative hourly reactive import energy (R+) (Q1+Q2)", 'kVArh', 0.00001, ],
        "1-0:4.8.0.255"   => [ "energy_reactive_cum_export", "Cumulative hourly reactive export energy (R-) (Q3+Q4)", 'kVArh', 0.00001, ],

    } if $type eq 'Kamstrup_V0001';

    # KFM_001 - 09.11.2018
    return {

        %common,

        "0-0:96.1.0.255"  => [ "meter_id",              "Meter ID (GIAI GS1)", ],
        "0-0:96.1.7.255"  => [ "meter_type",            "Meter type", ],

        "1-0:3.7.0.255"   => [ "power_reactive_import", "Reactive power import (Q1+Q2)",                              'VAr',   1.0, ],
        "1-0:4.7.0.255"   => [ "power_reactive_export", "Reactive power export (Q3+Q4)",                              'VAr',   1.0, ],

        "1-0:31.7.0.255"  => [ "phase_current_l1", "IL1 Current phase L1",                                            'A',     0.001, ],
        "1-0:51.7.0.255"  => [ "phase_current_l2", "IL2 Current phase L2",                                            'A',     0.001, ],
        "1-0:71.7.0.255"  => [ "phase_current_l3", "IL3 Current phase L3",                                            'A',     0.001, ],

        "1-0:32.7.0.255"  => [ "phase_voltage_l1", "UL1 Phase voltage 4W meter, line voltage 3W meter",               'V',     0.1, ],
        "1-0:52.7.0.255"  => [ "phase_voltage_l2", "UL2 Phase voltage 4W meter, line voltage 3W meter",               'V',     0.1, ],
        "1-0:72.7.0.255"  => [ "phase_voltage_l3", "UL3 Phase voltage 4W meter, line voltage 3W meter",               'V',     0.1, ],

        "1-0:1.8.0.255"   => [ "energy_active_cum_import",   "Cumulative hourly active import energy (A+) (Q1+Q4)",   'kWh',   0.001, ],
        "1-0:2.8.0.255"   => [ "energy_active_cum_export",   "Cumulative hourly active export energy (A-) (Q2+Q3)",   'kWh',   0.001, ],
        "1-0:3.8.0.255"   => [ "energy_reactive_cum_import", "Cumulative hourly reactive import energy (R+) (Q1+Q2)", 'kVArh', 0.001, ],
        "1-0:4.8.0.255"   => [ "energy_reactive_cum_export", "Cumulative hourly reactive export energy (R-) (Q3+Q4)", 'kVArh', 0.001, ],

    } if $type eq 'KFM_001';

    confess("Unsupported OBIS code mapping table specified: $type");
};

# https://github.com/mqtt/mqtt.org/wiki/URI-Scheme
package URI::mqtt;

use strict;
use warnings;

our $VERSION = '1.00';

use parent 'URI::http';

sub default_port { 1883 }

package URI::mqtts;

use strict;
use warnings;

our $VERSION = '1.00';

use parent 'URI::http';

sub default_port { 8883 }

sub secure { 1 }

1;<|MERGE_RESOLUTION|>--- conflicted
+++ resolved
@@ -252,16 +252,10 @@
     return if $configured->{$topic};
     my $state_topic = join('/', $device, $sensor, 'value');
     my @state_class = (
-<<<<<<< HEAD
-        $sensor =~ m/_cum_/     ? ( 'state_class' => 'total_increasing' )
-      : $sensor =~ m/phase_/    ? ( 'state_class' => 'measurement' )
-      : $sensor =~ m/power_/    ? ( 'state_class' => 'measurement' )
-                : ()
-=======
-        ( $ds->{'unit'} and $sensor =~ m/_cum_/ )
-      ? ( 'state_class' => 'total_increasing' )
-      : ( 'state_class' => 'measurement' )
->>>>>>> f3f4af89
+        $sensor =~ m/_cum_/   ? ( 'state_class' => 'total_increasing' )
+      : $sensor =~ m/^phase_/ ? ( 'state_class' => 'measurement' )
+      : $sensor =~ m/^power_/ ? ( 'state_class' => 'measurement' )
+      : ()
     );
     my @device_class = (
         $sensor =~ m/^power_/         ? ( 'device_class' => 'power' )
@@ -305,13 +299,7 @@
         },
         'name' => join(' ', $device_name, $ds->{'description'} ),
         ( $ds->{'unit'}
-<<<<<<< HEAD
-          ? (
-              'unit_of_measurement' => $ds->{'unit'}
-            )
-=======
           ? ( 'unit_of_measurement' => $ds->{'unit'} )
->>>>>>> f3f4af89
           : ()
         ),
         'state_topic' => $state_topic,
