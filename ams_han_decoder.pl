#!/usr/bin/env perl
#
# Decoder for binary serial stream from HAN port of power meters in Norway.
#
# Author: Robin Smidsrød <robin@smidsrod.no>
#
# Based on documentation from https://www.nek.no/info-ams-han-utviklere/
# and https://github.com/roarfred/AmsToMqttBridge/tree/master/Documentation
#
# Input is either a file with already dumped binary stream or a serial
# character device connected to an appropriate MBUS slave adapter.
#
# Tested with Aidon 6525 power meter and a PL2303-based USB-to-MBUS adapter (FC722) from AliExpress:
# https://www.aliexpress.com/item/USB-transfer-MBUS-module-slave-module-communication-debug-alternative-TSS721/32719562958.html
#
# Also tested with a Kaifa MA304H4D and packom.net M-Bus Master Hat for the Raspberry Pi:
# https://www.packom.net/m-bus-master-hat/
#
# NB: As mentioned on https://www.hjemmeautomasjon.no/forums/topic/2873-lesing-av-han-the-easy-way-tm-wip/
# the USB-to-MBUS adapter with plastic casing is tested and does cut off long messages as mentioned.
# It is not supported. For reference, here is the link to the broken product on AliExpress:
# https://www.aliexpress.com/item/Freeshipping-USB-to-MBUS-slave-module-discrete-component-non-TSS721-circuit-M-BUS-bus-data-monitor/32814808312.html
#
# Run the script with -h for help.  If you're having problems with decoding
# the HDLC frames from your MBUS adapter, try to use the frame_dumper.pl
# program to get a better understanding of your stream.
#
# See README.md for installation details.
#

use strict;
use warnings;
use feature 'state';

use JSON ();
use Encode ();
use Digest::CRC ();
use Carp qw(confess);
use Getopt::Std;
use URI ();

STDOUT->autoflush(1);
STDERR->autoflush(1);

my $opts = {};
getopts('cdehkm:p:qit:ax:', $opts);

<<<<<<< HEAD
if ( $opts->{'h'} or (( not $opts->{'m'} ) and not $ENV{'AMS_OBIS_MAP'} )) {
=======
my $required_opts_present = (
    meter_type()
) ? 1 : 0;

if ( $opts->{'h'} or not $required_opts_present ) {
>>>>>>> bfd42ce6
    print STDERR <<"EOM";
Usage: $0 [options] [<file|device>]
    -m OBIS code mapping table (required if not environment variable AMS_OBIS_MAP is set)
    -t MQTT server to send messages to
    -a Enable Home Assistant MQTT discovery
    -x Home Assistant MQTT discovery prefix
    -p Program to pipe each JSON message to
    -k Don't close program (-p) after each sent message
    -c Compact JSON output (one meter reading per line)
    -e Exclude raw payload structure from output
    -d Show debug information
    -i Ignore checksum errors
    -q Show as little information as possible
    -h This help

These options can also be specified with environment variables:

    -m AMS_OBIS_MAP
    -t MQTT_SERVER
    -x AMS_HA_PREFIX (default: homeassistant)

Command-line options always take precedence over environment variables.

An OBIS code mapping table must be specified.

The currently supported values are as follows:
    KFM_001
    AIDON_V0001
    Kamstrup_V0001

If you specify a character device, stty will be run to configure its serial
settings. 2400 8E1 is the default serial settings. Edit the script if you
need something else. If you don't specify a file or device, standard input
will be opened and used.

The path part of the MQTT server variable is used to set the MQTT topic
prefix. Default value is '/ams'.

If MQTT or pipe (-p) output is used, no output is sent to standard output.
EOM
    exit 1;
}

my $is_compact = $opts->{'c'} ? 1 : 0;
my $is_pretty  = $opts->{'c'} ? 0 : 1;
my $json_coder = JSON->new->canonical->utf8;
$json_coder->pretty() if $is_pretty;
my $mqtt_url = mqtt_url();
my $mqtt_topic_prefix = get_mqtt_topic_prefix( $mqtt_url );
my $mqtt = get_mqtt( $mqtt_url );
my $obis_map = get_obis_map( meter_type() );
my $unit_map = get_unit_map();

my $file = shift @ARGV;
if ( defined $file and -r $file ) {
    configure_serial_port($file);
    open my $fh, '<:raw', $file or die("Can't open $file: $!\n");
    print STDERR "Reading from file $file...\n"
        unless QUIET();
    parse_stream($fh);
    close($fh);
}
else {
    print STDERR "Reading from standard input...\n"
        unless QUIET();
    binmode *STDIN, ':raw';
    parse_stream(*STDIN);
}

exit;

sub QUIET {
    return $opts->{'q'} ? 1 : 0;
}

sub DEBUG {
    return $opts->{'d'} ? 1 : 0;
}

sub die_on_checksum_error {
    return $opts->{'i'} ? 0 : 1;
}

sub meter_type {
    return $opts->{'m'} // $ENV{'AMS_OBIS_MAP'};
}

sub ha_prefix {
    return $opts->{'x'} // $ENV{'AMS_HA_PREFIX'} // 'homeassistant';
}

sub mqtt_url {
    my $url = $opts->{'t'} // $ENV{'MQTT_SERVER'};
    return unless $url;
    return URI->new($url)->canonical;
}

sub get_mqtt_topic_prefix {
    my ($url) = @_;
    return unless $url;
    my $path = $url->path || '/ams';
    $path =~ s{^/*}{};
    $path =~ s{/*$}{};
    return $path;
}

sub require_module {
    my ($class) = @_;
    my $module_path = $class;
    $module_path =~ s!::!/!g;
    $module_path .= '.pm';
    return require $module_path;
}

sub get_mqtt {
    my ($url) = @_;
    return unless $url;
    my $class = $url->scheme eq 'mqtt' ? 'Net::MQTT::Simple'
              : $url->scheme eq 'mqtts' ? 'Net::MQTT::Simple::SSL'
              : '';
    return unless $class;
    require_module($class);
    my $mqtt = $class->new( $url->host . ':' . $url->port );
<<<<<<< HEAD
=======
    $ENV{'MQTT_SIMPLE_ALLOW_INSECURE_LOGIN'} = 1; # allow username/password over unencrypted connections
>>>>>>> bfd42ce6
    $mqtt->login( split /:/, $url->userinfo ) if $url->userinfo;
    return $mqtt;
}

sub get_pipe {
    my $program = $opts->{'p'};
    return unless $program;
    state $pipe;
    state $child_pid;
    return $pipe, $child_pid if defined $pipe and $opts->{'k'};
    $child_pid = open($pipe, '|-', $program) // confess("Can't pipe to $program: $!");
    binmode $pipe, ':raw';
    $pipe->autoflush(1);
    return $pipe, $child_pid;
}

sub maybe_close_pipe {
    my ($pipe, $child_pid) = @_;
    return if $opts->{'k'};
    close $pipe;
    waitpid $child_pid, 0;
}

sub send_json {
    my ($ds) = @_;
    my $json = $json_coder->encode($ds);
    $json .= "\n" if $is_compact;
    my $fallback = 1;
    if ( $opts->{'p'} ) {
        my ($pipe, $child_pid) = get_pipe();
        print $pipe $json;
        maybe_close_pipe($pipe, $child_pid);
        $fallback = 0;
    }
    if ( $mqtt ) {
        my $topic = join('/',
            $mqtt_topic_prefix,
            $ds->{'header'}->{'hdlc_addr_server'},
            $ds->{'header'}->{'hdlc_addr_client'},
        );
        foreach my $key ( sort keys %{ $ds->{'data'} } ) {
            configure_ha_mqtt_sensor(
                scalar $topic,
                scalar $key,
                scalar $ds->{'data'}->{$key},
            ) if $opts->{'a'};
            foreach my $k2 ( sort keys %{ $ds->{'data'}->{$key} } ) {
                my $t = join('/', $topic, $key, $k2);
                my $v = $ds->{'data'}->{$key}->{$k2};
                $mqtt->retain($t, $v);
            }
        }
        $fallback = 0;
    }
    if ( $fallback ) {
        print $json;
    }
    return 1;
}

sub configure_ha_mqtt_sensor {
    my ($device, $sensor, $ds) = @_;
    my $node_id = $device;
    $node_id =~ s{/}{_}g;
    my $device_name = uc($device);
    $device_name =~ s{/}{ }g;
    my $object_id = join('_', $node_id, $sensor);
    my $topic = join('/',
        ha_prefix(),
        'sensor',
        $node_id,
        $object_id,
        'config',
    );
    state $configured = {};
    return if $configured->{$topic};
    my $state_topic = join('/', $device, $sensor, 'value');
    my @state_class = (
<<<<<<< HEAD
        $sensor =~ m/_cum_/     ? ( 'state_class' => 'total_increasing' )
      : $sensor =~ m/phase_/    ? ( 'state_class' => 'measurement' )
      : $sensor =~ m/power_/    ? ( 'state_class' => 'measurement' )
                : ()
=======
        $sensor =~ m/_cum_/   ? ( 'state_class' => 'total_increasing' )
      : $sensor =~ m/^phase_/ ? ( 'state_class' => 'measurement' )
      : $sensor =~ m/^power_/ ? ( 'state_class' => 'measurement' )
      : ()
>>>>>>> bfd42ce6
    );
    my @device_class = (
        $sensor =~ m/^power_/         ? ( 'device_class' => 'power' )
      : $sensor =~ m/^phase_current_/ ? ( 'device_class' => 'current' )
      : $sensor =~ m/^phase_voltage_/ ? ( 'device_class' => 'voltage' )
      : $sensor =~ m/^energy_active_/ ? ( 'device_class' => 'energy' )
      : $sensor =~ m/^energy_reactive_/ ? ( 'device_class' => 'reactive_power' )
      : ()
    );
    my @enabled = (
        ( $sensor =~ m/reactive_/ or not $ds->{'unit'} )
        ? (  'enabled_by_default' => \0 )
        : ()
    );
    my $device_ids = [
        $node_id,
        ( $sensor eq 'meter_id' ? $ds->{'value'} : () ),
    ];
    my @device_model = (
        $sensor eq 'meter_type'
      ? ( 'model' => $ds->{'value'} )
      : ()
    );
    my @device_manufacturer = (
        $sensor eq 'obis_version'
      ? ( 'manufacturer' => (split /_/, $ds->{'value'}, 2)[0] )
      : ()
    );
    my @device_sw_version = (
        $sensor eq 'obis_version'
      ? ( 'sw_version' => (split /_/, $ds->{'value'}, 2)[1] )
      : ()
    );
    my $config = {
        'unique_id' => $object_id,
        'device'    => {
            'identifiers' => $device_ids,
            @device_manufacturer,
            @device_model,
            'name'        => $device_name,
            @device_sw_version,
        },
        'name' => join(' ', $device_name, $ds->{'description'} ),
        ( $ds->{'unit'}
<<<<<<< HEAD
          ? (
              'unit_of_measurement' => $ds->{'unit'}
            )
=======
          ? ( 'unit_of_measurement' => $ds->{'unit'} )
>>>>>>> bfd42ce6
          : ()
        ),
        'state_topic' => $state_topic,
        @device_class,
        @state_class,
        @enabled,
    };
    $mqtt->retain( $topic, $json_coder->encode($config) );
    $configured->{$topic} = 1;
    return 1;
}

# Set serial port to 2400 baud 8E1
sub configure_serial_port {
    my ($file) = @_;
    # Don't configure anything unless the file is a character device
    return 0 unless -c $file;
    print STDERR "Configuring serial port $file...\n"
        unless QUIET();
    system('stty',
        '-F', $file,    # device to modify
        'sane',         # reset to sane settings
        'raw',          # set device to be a data channel, not an interactive terminal
        2400,           # 2400 baud rate
        'cs8',          # 8 data bits
        '-parodd',      # even parity
        '-cstopb',      # 1 stop bit
        '-onlcr',       # don't translate newline to carriage return-newline
        '-iexten',      # disable non-POSIX special characters
        '-echo',        # don't echo input characters
        '-echoe',       # don't echo erase characters as backspace-space-backspace
        '-echok',       # don't echo a newline after a kill character
        '-echoctl',     # don't echo control characters in hat notation ('^c')
        '-echoke',      # kill all line by obeying the echoctl and echok settings
    );
    return 1;
}

sub parse_stream {
    my ($stream) = @_;

    my $read_stream = sub {
        return read($stream, $_[1], $_[0]);
    };


    my $rc;
    while ( $rc = $read_stream->(1, my $flag) ) {
        last unless $rc;
        # Start frame flag not found, just noise
        if ( unpack('C', $flag) != 0x7e ) {
            print STDERR as_hex($flag) if DEBUG;
            next;
        }
        print STDERR "\n" . as_hex($flag) . " (flag:$rc) "
            if DEBUG;
        $rc = $read_stream->(1, my $frame_format);
        last unless $rc;
        # Start frame flag was end of frame flag, so check again if start
        # frame flag was found instead of frame format value
        if ( unpack('C', $frame_format) == 0x7e ) {
            print STDERR as_hex($frame_format) . " (frame-format-as-flag:$rc) "
                if DEBUG;
            $rc = $read_stream->(2, my $buffer);
            last unless $rc;
            $frame_format = $buffer;
        }
        else {
            $rc = $read_stream->(1, my $buffer);
            last unless $rc;
            $frame_format .= $buffer;
        }
        print STDERR as_hex($frame_format) . " (frame format:$rc) "
            if DEBUG;
        my ($length, $segmentation, $type)= decode_hdlc_frame_format($frame_format);
        next unless defined $length and $length > 2;
        next unless defined $segmentation;
        next unless defined $type;
        $rc = $read_stream->( $length - 2, my $frame );
        last unless $rc;
        print STDERR "\n" if DEBUG;
        eval { decode_hdlc_frame($frame_format . $frame, $length, $segmentation, $type); };
        print STDERR "Decoding HDLC frame failed: $@"
            if $@ and not QUIET;
    }

    print STDERR "read from stream failed: $!\n" unless defined $rc;
    return;
}

# Format a string of octets as hex numbers
sub as_hex {
    return unpack('H*', $_[0]);
}

# CRC-16/X-25 according to https://crccalc.com/ (the "Check" value 0x906E is not used)
sub calc_checksum {
    my ($str) = @_;
    my $crc = Digest::CRC->new(
        width  => 16,
        poly   => 0x1021,
        init   => 0xFFFF,
        xorout => 0xFFFF,
        refout => 1,
        refin  => 1,
        cont   => 0, # not sure what this means, but false seems to do what we want
    );
    $crc->add($str);
    return $crc->digest;
}

# HDLC frame format: 2 bytes, big-endian unsigned 16-bit integer
# MSB: | Type(4) | Segmentation(1) | Length(11) | :LSB
sub decode_hdlc_frame_format {
    my ($frame_format) = @_;
    return if length $frame_format != 2;
    my $value = unpack('S>', $frame_format); # unsigned16, big-endian
    my $length       = $value & 0b0000_0111_1111_1111 >> 0;
    my $segmentation = $value & 0b0000_1000_0000_0000 >> 11;
    my $type         = $value & 0b1111_0000_0000_0000 >> 12;
    return ( $length, $segmentation, $type );
}

# Format of binary messages are documented in Excerpt GB8, pages 48 and onward
# HDLC frame format type 3 (Annex H.4 of ISO/IEC 13239) - not really type 3 (from Aidon 6525)
# | 1B   | 2B             | multiple B    | multiple B   | 1B      | 2B  | multiple B  | 2B  | 1B   |
# | Flag | Frame format   | Dest. address | Src. address | Control | HCS | Payload     | FCS | Flag |
# | 7E   |                |               |              | 13      |     |             |     | 7E   |
sub decode_hdlc_frame {
    my ($frame, $length, $segmentation, $type) = @_;
    return unless defined $frame;
    return unless length $frame >= 7; # that's the minimum frame length (without start/stop flag)

    # Function to read next X bytes from frame, moves index forward and returns bytes
    my $index = 0;
    my $read_bytes = sub {
        my ($len, $unpack_template) = @_;
        my $bytes = substr($frame, $index, $len);
        confess("Read bytes doesn't match requested length")
            if length($bytes) != $len;
        $index += $len;
        return unpack($unpack_template, $bytes) if $unpack_template;
        return $bytes;
    };

    my @fields;

    # Function to store named binary string as a field, while decoding hex
    # and numeric value using unpack template
    my $add_field = sub {
        my ($name, $raw, $unpack_template) = @_;
        my $rec = {
            raw  => $raw,
            name => $name,
            hex  => as_hex($raw),
            $unpack_template ? ( value => unpack($unpack_template, $raw) ) : (),
        };
        push @fields, $rec;
    };

    # Function to read an HDLC address (variable byte encoding)
    my $read_hdlc_addr = sub {
        my ($name) = @_;
        my $raw_addr = "";
        while (1) {
            my $raw = $read_bytes->(1);
            my $value = unpack('C', $raw);
            $raw_addr .= $raw;
            last if $value % 2 == 1; # odd number means last byte
        }
        $add_field->("hdlc_addr_$name", $raw_addr);
    };

    # Function that reads specified number of bits (power of 2) into named
    # field using optional unpack template
    my $read_bits = sub {
        my ($bits, $name, $unpack_template) = @_;
        $bits //= 8;
        $name //= 'unknown';
        my $raw = $read_bytes->($bits / 8);
        $add_field->($name, $raw, $unpack_template);
    };

    # Aidon 6525 example: List 2 sending (1-phase) (from documentation)
    # 7e a0d2 41 0883 13 82d6 e6e700
    #     0f 40000000 00
    #     0109
    #         0202 0906 0101000281ff 0a0b 4149444f4e5f5630303031
    #         0202 0906 0000600100ff 0a10 37333539393932383930393431373432
    #         0202 0906 0000600107ff 0a04 36353135
    #         0203 0906 0100010700ff 06 00000552 0202 0f00 161b
    #         0203 0906 0100020700ff 06 00000000 0202 0f00 161b
    #         0203 0906 0100030700ff 06 000003e4 0202 0f00 161d
    #         0203 0906 0100040700ff 06 00000000 0202 0f00 161d
    #         0203 0906 01001f0700ff 10 005d     0202 0fff 1621
    #         0203 0906 0100200700ff 12 09c4     0202 0fff 1623
    # e0c4 7e

    # Aidon 6525 actual data: every 2.5 seconds
    # 7e a02a 41 0883 13 0413 e6e700
    #     0f 40000000 00
    #     0101
    #         0203 0906 0100010700ff 06 00000e90 0202 0f00 161b
    # 7724 7e

    # Aidon 6525 actual data: every 10 seconds
    # 7e a10b 41 0883 13 fa7c e6e700
    #     0f 40000000 00
    #     010c
    #         0202 0906 0101000281ff 0a0b 4149444f4e5f5630303031
    #         0202 0906 0000600100ff 0a10 3733XXXXXXXXXXXXXXXXXXXXXXX13130
    #         0202 0906 0000600107ff 0a04 36353235
    #         0203 0906 0100010700ff 06 00000e90 0202 0f00 161b
    #         0203 0906 0100020700ff 06 00000000 0202 0f00 161b
    #         0203 0906 0100030700ff 06 0000001c 0202 0f00 161d
    #         0203 0906 0100040700ff 06 00000000 0202 0f00 161d
    #         0203 0906 01001f0700ff 10 0091     0202 0fff 1621
    #         0203 0906 0100470700ff 10 0090     0202 0fff 1621
    #         0203 0906 0100200700ff 12 0932     0202 0fff 1623
    #         0203 0906 0100340700ff 12 091e     0202 0fff 1623
    #         0203 0906 0100480700ff 12 0933     0202 0fff 1623
    # 95d4 7e

    # Aidon 6525 actual data: every 1 hour
    # 7e a177 41 0883 13 391e e6e700
    #     0f 40000000 00
    #     0111
    #         0202 0906 0101000281ff 0a0b 4149444f4e5f5630303031
    #         0202 0906 0000600100ff 0a10 3733XXXXXXXXXXXXXXXXXXXXXXXX3130
    #         0202 0906 0000600107ff 0a04 36353235
    #         0203 0906 0100010700ff 06 00000da6 0202 0f00 161b
    #         0203 0906 0100020700ff 06 00000000 0202 0f00 161b
    #         0203 0906 0100030700ff 06 00000000 0202 0f00 161d
    #         0203 0906 0100040700ff 06 00000066 0202 0f00 161d
    #         0203 0906 01001f0700ff 10 0083     0202 0fff 1621
    #         0203 0906 0100470700ff 10 0085     0202 0fff 1621
    #         0203 0906 0100200700ff 12 0953     0202 0fff 1623
    #         0203 0906 0100340700ff 12 0939     0202 0fff 1623
    #         0203 0906 0100480700ff 12 094c     0202 0fff 1623
    #         0202 0906 0000010000ff 090c 07e3 06 0c 03 17 00 00 ff 003c 00
    #         0203 0906 0100010800ff 06 0021684d 0202 0f01 161e
    #         0203 0906 0100020800ff 06 00000000 0202 0f01 161e
    #         0203 0906 0100030800ff 06 00008251 0202 0f01 1620
    #         0203 0906 0100040800ff 06 00011ba5 0202 0f01 1620
    # 41ea 7e

    # HDLC_START_FLAG HDLC_FRAME_FORMAT HDLC_ADDR_CLIENT HDLC_ADDR_SERVER HDLC_HCS LLC_DSAP/LLC_SSAP/LLC_CONTROL
    #     APDU_TAG APDU_INVOKE_ID_AND_PRIORITY APDU_DATETIME_LENGTH [APDU_DATETIME_OCTETS (only if length is non-zero)]
    #     COSEM_DATA_TYPE(S)...
    # HDLC_FCS HDLC_END_FLAG

    # HDLC and LLC is specified in chapter 8 of Excerpt_GB8 (pages 45-53)
    # APDU format briefly explained in Aidon HAN Interface specification 1.1A (page 9)
    # COSEM interface classes are explained in Excerpt_BB12 (pages 30-33)
    # COSEM registers (class_id = 3, as used here) are explained in Excerpt_BB12 (pages 48-51)
    # COSEM OBIS codes are explained in Excerpt_BB12 (pages 142-149)
    # Electrical OBIS codes are explained in Excerpt_BB12 (pages 129-134, 156-166)

    print STDERR "HDLC FRAME: " . as_hex($frame) . " (" . length($frame) . ")\n"
        if DEBUG;

    # Verify frame checksum is correct, before we try to mess around with it
    my $fcs = unpack('S<', substr($frame, -2, 2) ); # last two bytes of message, unsigned int 16, little-endian
    my $fcs_calc = calc_checksum( substr($frame, 0, -2) ); # entire message except checksum
    confess(
        sprintf("Calculated frame checksum %04X doesn't match specified frame checksum %04X",
            $fcs_calc,
            $fcs,
        )
    ) if die_on_checksum_error() and $fcs != $fcs_calc;

    # Line 1 (HDLC header)
    $read_bits->(16, 'hdlc_frame_format', 'S>'); # unsigned16, big-endian
    $read_hdlc_addr->('client');
    $read_hdlc_addr->('server');
    $read_bits->(8,  'hdlc_control', 'C');

    # Validate header checksum
    my $hdlc_header = substr($frame, 0, $index); # the parts of the frame, as of now
    $read_bits->(16, 'hdlc_hcs', 'S<'); # unsigned16, little-endian
    my $hcs = $fields[-1]->{'value'};
    my $hcs_calc = calc_checksum($hdlc_header);
    confess(
        sprintf("Calculated header checksum %04X doesn't match specified header checksum %04X",
            $hcs_calc,
            $hcs,
        )
    ) if die_on_checksum_error() and $hcs != $hcs_calc;

    # Read rest of header
    $read_bits->(8,  'llc_dst_svc_ap'); # LLC PDU, see GB8 page 47, always 0xE6
    $read_bits->(8,  'llc_src_svc_ap'); # LLC PDU, see GB8 page 47, always 0xE6 or 0xe/
    $read_bits->(8,  'llc_control'); # LLC PDU, see GB8 page 47, always 0x00 (reserved)

    # Line 2 (APDU not encrypted)
    $read_bits->(8,  'apdu_tag');
    $read_bits->(32, 'apdu_invoke_id_and_priority');

    # Line 2 and following (COSEM payload)
    my $payload = substr($frame, $index, -2); # the rest of the message is COSEM data
    my $cosem = decode_cosem_frame($payload, $index);
    $index += length $payload;

    # Last line (HDLC frame checksum)
    $read_bits->(16, 'hdlc_fcs', 'S<'); # unsigned int 16, little-endian (verified earlier)

    # This prints the remaining bytes of the message that has not yet been decoded (if any)
    print STDERR "REMAIN:" . ( " " x ($index * 2) ) . as_hex( substr($frame, $index) ) . "\n"
        if DEBUG and $index != length($frame);

    # Output frame information as JSON
    return send_json({
        'header' => {
            'hdlc_length'       => $length,
            'hdlc_segmentation' => $segmentation,
            'hdlc_type'         => $type,
            (
                map { $_->{'name'} => $_->{'hex'} }
                @fields
            )
        },
        ( $opts->{'e'} ? () : ( 'payload' => $cosem ) ),
        'data' => decode_cosem_structure($cosem, $type),
    });
}

sub decode_cosem_frame {
    my ($frame, $offset) = @_;

    print STDERR "COSEM FRAME: " . ( " " x ( $offset + 13 + 2 ) ). as_hex($frame) . " (" . length($frame) . ")\n"
        if DEBUG;

    # Function to read next X bytes from frame, moves index forward and returns bytes
    my $index = 0;
    my $read_bytes = sub {
        my ($len, $unpack_template) = @_;
        my $bytes = substr($frame, $index, $len);
        confess("Read bytes doesn't match requested length")
            if length($bytes) != $len;
        $index += $len;
        return unpack($unpack_template, $bytes) if $unpack_template;
        return $bytes;
    };

    my $func_map = [];

    # Function to read a single byte as a datatype and execute function according to map
    my $read_datatype = sub {
        my $datatype = $read_bytes->(1, 'C'); # unsigned8
        unless ( defined $datatype ) {
            print STDERR sprintf("No datatype read at index %d.\n", $index - 1)
                if DEBUG;
            return undef;
        }
        my $func = $func_map->[$datatype];
        unless ( ref $func eq ref sub {} ) {
            print STDERR sprintf("No function found for datatype %02X at index %d.\n", $datatype, $index - 1)
                if DEBUG;
            return undef;
        }
        return $func->();
    };

    my $read_len = sub {
        return $read_bytes->(1, 'C'); # unsigned8
    };

    # COSEM data type reference is shown in Excerpt_BB12 (pages 34-38)
    # (LL in the table below means a single byte describing the length of following data, in bytes)

    # 0x01LL - array                (just an arrayref)
    # 0x02LL - structure            (just an arrayref)
    # 0x09LL - octet-string         (binary bytes)
    # 0x0aLL - visible-string       (ascii bytes)
    # 0x16   - enum                 (unsigned8)
    # 0x12   - long unsigned        (unsigned16)
    # 0x06   - double-long-unsigned (unsigned32)
    # 0x0f   - integer signed       (integer8)
    # 0x10   - long signed          (integer16)

    # arrayref
    $func_map->[0x01] = sub {
        my $len = $read_len->();
        my @elements;
        for ( 1..$len ) {
            push @elements, scalar $read_datatype->();
        }
        return \@elements;
    };

    # arrayref
    $func_map->[0x02] = sub {
        my $len = $read_len->();
        my @elements;
        for ( 1..$len ) {
            push @elements, scalar $read_datatype->() ;
        }
        return \@elements;
    };

    # utf8 characters
    $func_map->[0x0c] = sub {
        my $len = $read_len->();
        my $str = "";
        my $buffer = "";
        for (1..$len) {
            $buffer = $read_bytes->(1);
            my $char = "";
            my $runaway = 0;
            while ( length $buffer > 0 ) {
                $char = Encode::decode('UTF-8', $buffer, Encode::FB_QUIET);
                last if $runaway > 10;
                $runaway++;
            }
            $str .= $char;
        }
        return $str;
    };

    $func_map->[0x09] = sub { return $read_bytes->( $read_len->() ); }; # binary bytes (octets)
    $func_map->[0x0a] = sub { return $read_bytes->( $read_len->() ); }; # ascii bytes
    $func_map->[0x16] = sub { return $read_bytes->(1, 'C'); };  # unsigned8
    $func_map->[0x12] = sub { return $read_bytes->(2, 'S>'); }; # unsigned16, big-endian
    $func_map->[0x06] = sub { return $read_bytes->(4, 'L>'); }; # unsigned32, big-endian
    $func_map->[0x0f] = sub { return $read_bytes->(1, 'c'); };  # integer8
    $func_map->[0x10] = sub { return $read_bytes->(2, 's>'); }; # integer16, big-endian
    $func_map->[0x00] = sub { return undef; };                  # null

    my @items;
    while ( $index < length $frame ) {
        push @items, scalar $read_datatype->();
    }
    return \@items;
}

sub decode_cosem_structure {
    my ($cosem, $hdlc_type) = @_;
    my @items = @$cosem;
    if ( meter_type() eq 'AIDON_V0001' ) {
        my $timestamp = shift @items;
        my $ds = shift @items;
        return {} unless ref $ds eq ref [];
        return {
            map { convert_register($_) }
            grep { ref $_ eq ref [] }
            @$ds
        };
    }
    if ( meter_type() eq 'Kamstrup_V0001' ) {
        my $timestamp = shift @items;
        my $ds = shift @items;
        return {} unless ref $ds eq ref [];
        my @elements = @$ds;
        unshift @elements, encode_obis_code(1,1,0,2,129,255);
        my @out;
        for ( my $i = 0; $i < @elements; $i += 2 ) {
            push @out, [ $elements[$i], $elements[$i+1] ];
        };
        return {
            map { convert_register($_) }
            grep { ref $_ eq ref [] }
            @out
        };
    }
    if ( meter_type() eq 'KFM_001' ) {
        my $timestamp = shift @items;
        my $ds = shift @items;
        return {} unless ref $ds eq ref [];
        my @values = @$ds;
        my @keys;
        # List 1
        if ( $hdlc_type == 7 ) {
            @keys = (
                encode_obis_code(1,0,1,7,0,255), # 1
            );
        }
        # List 2 and list 3
        # Type 11 seen on MA304H4D
        if ( $hdlc_type == 8 or $hdlc_type == 9 or $hdlc_type == 10 or $hdlc_type == 11 ) {
            @keys = (
                encode_obis_code(1,1,0,2,129,255), # 2
                encode_obis_code(0,0,96,1,0,255),  # 3
                encode_obis_code(0,0,96,1,7,255),  # 4

                encode_obis_code(1,0,1,7,0,255),   # 5
                encode_obis_code(1,0,2,7,0,255),   # 6

                encode_obis_code(1,0,3,7,0,255),   # 7
                encode_obis_code(1,0,4,7,0,255),   # 8

                encode_obis_code(1,0,31,7,0,255),   # 9
                encode_obis_code(1,0,51,7,0,255),   # 10
                encode_obis_code(1,0,71,7,0,255),   # 11

                encode_obis_code(1,0,32,7,0,255),   # 12
                encode_obis_code(1,0,52,7,0,255),   # 13
                encode_obis_code(1,0,72,7,0,255),   # 14
            );
        }
        # List 3 (appended)
        # Type 11 seen on MA304H4D
        if ( $hdlc_type == 10 or $hdlc_type == 11 ) {
            push @keys, (
                encode_obis_code(0,0,1,0,0,255),    # 15

                encode_obis_code(1,0,1,8,0,255),    # 16
                encode_obis_code(1,0,2,8,0,255),    # 17
                encode_obis_code(1,0,3,8,0,255),    # 18
                encode_obis_code(1,0,4,8,0,255),    # 19
            );
        }
        my @out;
        for (my $i = 0; $i < @values; $i++) {
            push @out, [ $keys[$i], $values[$i] ];
        }
        return {
            map { convert_register($_) }
            grep { ref $_ eq ref [] }
            @out
        };
    }
    return {};
}

sub encode_obis_code {
    return pack('C*', @_);
}

sub decode_obis_code {
    my ($str) = @_;
    return sprintf('%d-%d:%d.%d.%d.%d', unpack('C*', $str) );
}

sub convert_register {
    my ($register) = @_;
    return unless defined $register;
    return unless ref $register eq ref [];
    return if scalar @$register < 2;

    my $obis_code = decode_obis_code( $register->[0] );
    my $value = $register->[1];
    my $scaler_unit = $register->[2];

    if ( $obis_code eq '0-0:1.0.0.255' ) {
        # clock value, DLMS page 35-37
        # big-endian, first and next-to-last value is 16-bit integer, rest are 8-bit integers
        my ($year, $month, $day, $dow, $hour, $min, $sec, $frac, $offset, $status) = unpack('s>CCC CCCC s>C', $value);
        # formatted as a string (almost ISO format)
        $value = sprintf('%u-%02u-%02u %02u:%02u:%02u,%u %+d (%b)', $year, $month, $day, $hour, $min, $sec, $frac, $offset, $status);
        # formatted as an arrayref (pay attention to the day-of-week in the middle and status at the end)
        #$value = [ $year, $month, $day, $dow, $hour, $min, $sec, $frac, $offset, $status ];
    }

    # Handle scaler unit, if present
    my $factor;
    my $unit_value;
    my $unit;
    if ( ref $scaler_unit eq ref [] ) {
        $factor = 10 ** $scaler_unit->[0];
        $unit_value = $scaler_unit->[1];
        $unit = $unit_map->[$unit_value];
    }

    # Lookup obis meta info
    my $meta = $obis_map->{$obis_code} // [];
    my ($key, $desc, $unit_meta, $factor_meta) = @$meta;
    $unit //= $unit_meta;
    $factor //= $factor_meta;
    $key ||= $obis_code;

    return $key, {
        obis_code => $obis_code,
        defined $factor ? ( value => $value * $factor ) : ( value => $value ),
        defined $desc ? ( description => $desc ) : (),
        defined $unit ? ( unit => $unit ) : (),
    };
}

# Explained in Excerpt_BB12 (pages 49-50)
sub get_unit_map {
    my $units = [
        undef,
        'a', # 1
        'mo',
        'wk',
        'd',
        'h',
        'min.',
        's',
        '°',
        '°C',
        'currency', # 10
        'm',
        'm/s',
        'm3',
        'm3',
        'm3/h',
        'm3/h',
        'm3/d',
        'm3/d',
        'l',
        'kg', # 20
        'N',
        'Nm',
        'Pa',
        'bar',
        'J',
        'J/h',
        'W',
        'VA',
        'VAr',
        'Wh', # 30
        'VAh',
        'VArh',
        'A',
        'C',
        'V',
        'V/m',
        'F',
        '',
        'm2/m',
        'Wb', # 40
        'T',
        'A/m',
        'H',
        'Hz',
        '1/(Wh)',
        '1/(VArh)',
        '1/(VAh)',
        'V2h',
        'A2h',
        'kg/s', # 50
        'S, mho',
        'K',
        '1/(V2h)',
        '1/(A2h)',
        '1/m3',
        '%',
        'Ah',
    ];
    $units->[60] = 'Wh/m3';
    $units->[61] = 'J/m3';
    $units->[62] = 'Mol %';
    $units->[63] = 'g/m3';
    $units->[64] = 'Pa s';
    $units->[65] = 'J/kg';
    $units->[70] = 'dBm';
    $units->[71] = 'dbμV';
    $units->[72] = 'dB';
    $units->[253] = 'reserved';
    $units->[254] = 'other';
    $units->[255] = '';
    return $units;
}

# See https://www.nek.no/info-ams-han-utviklere/ for latest version of OBIS code documentation
sub get_obis_map {
    my ($type) = @_;

    # A: Identifies the media (energy type) to which the metering is related.
    #    Non-media related information is handled as abstract data.
    # B: Generally, identifies the measurement channel number, i.e.  the number
    #    of the input of a metering equipment having several inputs for the
    #    measurement of energy of the same or different types (for example in
    #    data concentrators, registration units).  Data from different sources
    #    can thus be identified.  It may also identify the communication
    #    channel, and in some cases it may identify other elements.  The
    #    definitions for this value group are independent from the value group A.
    # C: Identifies abstract or physical data items related to the information
    #    source concerned, for example current, voltage, power, volume,
    #    temperature.  The definitions depend on the value in the value group A.
    #    Further processing, classification and storage methods are defined by
    #    value groups D, E and F.  For abstract data, value groups D to F
    #    provide further classification of data identified by value groups A to C.
    # D: Identifies types, or the result of the processing of physical
    #    quantities identified by values in value groups A and C, according to
    #    various specific algorithms.  The algorithms can deliver energy and demand
    #    quantities as well as other physical quantities.
    # E: Identifies further processing or classification of quantities
    #    identified by values in value groups A to D.
    # F: Identifies historical values of data, identified by values in value
    #    groups A to E, according to

    # OBIS codes common to all meters
    my %common = (
        "0-0:1.0.0.255"   => [ "meter_timestamp",       "Meter timestamp", ],

        "1-1:0.2.129.255" => [ "obis_version",          "OBIS list version identifier", ],

        "1-0:1.7.0.255"   => [ "power_active_import",   "Active power import (Q1+Q4)",                                'W',     1.0, ],
        "1-0:2.7.0.255"   => [ "power_active_export",   "Active power export (Q2+Q3)",                                'W',     1.0, ],
    );

    # AIDON_V0001 - 10.05.2016 - Aidon HAN Interface specification 1.1 A - tested with Aidon 6525
    return {

        %common,

        "0-0:96.1.0.255"  => [ "meter_id",              "Meter ID (GIAI GS1)", ],
        "0-0:96.1.7.255"  => [ "meter_type",            "Meter type", ],

        "1-0:3.7.0.255"   => [ "power_reactive_import", "Reactive power import (Q1+Q2)",                              'VAr',   1.0, ],
        "1-0:4.7.0.255"   => [ "power_reactive_export", "Reactive power export (Q3+Q4)",                              'VAr',   1.0, ],

        "1-0:31.7.0.255"  => [ "phase_current_l1", "IL1 Current phase L1",                                            'A',     0.1, ],
        "1-0:51.7.0.255"  => [ "phase_current_l2", "IL2 Current phase L2",                                            'A',     0.1, ],
        "1-0:71.7.0.255"  => [ "phase_current_l3", "IL3 Current phase L3",                                            'A',     0.1, ],

        "1-0:32.7.0.255"  => [ "phase_voltage_l1", "UL1 Phase voltage 4W meter, line voltage 3W meter",               'V',     0.1, ],
        "1-0:52.7.0.255"  => [ "phase_voltage_l2", "UL2 Phase voltage 4W meter, line voltage 3W meter",               'V',     0.1, ],
        "1-0:72.7.0.255"  => [ "phase_voltage_l3", "UL3 Phase voltage 4W meter, line voltage 3W meter",               'V',     0.1, ],

        "1-0:1.8.0.255"   => [ "energy_active_cum_import",   "Cumulative hourly active import energy (A+) (Q1+Q4)",   'kWh',   0.00001, ],
        "1-0:2.8.0.255"   => [ "energy_active_cum_export",   "Cumulative hourly active export energy (A-) (Q2+Q3)",   'kWh',   0.00001, ],
        "1-0:3.8.0.255"   => [ "energy_reactive_cum_import", "Cumulative hourly reactive import energy (R+) (Q1+Q2)", 'kVArh', 0.00001, ],
        "1-0:4.8.0.255"   => [ "energy_reactive_cum_export", "Cumulative hourly reactive export energy (R-) (Q3+Q4)", 'kVArh', 0.00001, ],

    } if $type eq 'AIDON_V0001';

    # Kamstrup_V0001 - 03.05.2016
    return {

        %common,

        "1-1:0.0.5.255"   => [ "meter_id",              "Meter ID (GIAI GS1)", ],
        "1-1:96.1.1.255"  => [ "meter_type",            "Meter type", ],

        "1-1:3.7.0.255"   => [ "power_reactive_import", "Reactive power import (Q1+Q2)",                              'VAr',   0.001, ],
        "1-1:4.7.0.255"   => [ "power_reactive_export", "Reactive power export (Q3+Q4)",                              'VAr',   0.001, ],

        "1-1:31.7.0.255"  => [ "phase_current_l1", "IL1 Current phase L1",                                            'A',     0.01, ],
        "1-1:51.7.0.255"  => [ "phase_current_l2", "IL2 Current phase L2",                                            'A',     0.01, ],
        "1-1:71.7.0.255"  => [ "phase_current_l3", "IL3 Current phase L3",                                            'A',     0.01, ],

        "1-1:32.7.0.255"  => [ "phase_voltage_l1", "UL1 Phase voltage 4W meter, line voltage 3W meter",               'V',     1.0, ],
        "1-1:52.7.0.255"  => [ "phase_voltage_l2", "UL2 Phase voltage 4W meter, line voltage 3W meter",               'V',     1.0, ],
        "1-1:72.7.0.255"  => [ "phase_voltage_l3", "UL3 Phase voltage 4W meter, line voltage 3W meter",               'V',     1.0, ],

        "1-0:1.8.0.255"   => [ "energy_active_cum_import",   "Cumulative hourly active import energy (A+) (Q1+Q4)",   'kWh',   0.00001, ],
        "1-0:2.8.0.255"   => [ "energy_active_cum_export",   "Cumulative hourly active export energy (A-) (Q2+Q3)",   'kWh',   0.00001, ],
        "1-0:3.8.0.255"   => [ "energy_reactive_cum_import", "Cumulative hourly reactive import energy (R+) (Q1+Q2)", 'kVArh', 0.00001, ],
        "1-0:4.8.0.255"   => [ "energy_reactive_cum_export", "Cumulative hourly reactive export energy (R-) (Q3+Q4)", 'kVArh', 0.00001, ],

    } if $type eq 'Kamstrup_V0001';

    # KFM_001 - 09.11.2018
    return {

        %common,

        "0-0:96.1.0.255"  => [ "meter_id",              "Meter ID (GIAI GS1)", ],
        "0-0:96.1.7.255"  => [ "meter_type",            "Meter type", ],

        "1-0:3.7.0.255"   => [ "power_reactive_import", "Reactive power import (Q1+Q2)",                              'VAr',   1.0, ],
        "1-0:4.7.0.255"   => [ "power_reactive_export", "Reactive power export (Q3+Q4)",                              'VAr',   1.0, ],

        "1-0:31.7.0.255"  => [ "phase_current_l1", "IL1 Current phase L1",                                            'A',     0.001, ],
        "1-0:51.7.0.255"  => [ "phase_current_l2", "IL2 Current phase L2",                                            'A',     0.001, ],
        "1-0:71.7.0.255"  => [ "phase_current_l3", "IL3 Current phase L3",                                            'A',     0.001, ],

        "1-0:32.7.0.255"  => [ "phase_voltage_l1", "UL1 Phase voltage 4W meter, line voltage 3W meter",               'V',     0.1, ],
        "1-0:52.7.0.255"  => [ "phase_voltage_l2", "UL2 Phase voltage 4W meter, line voltage 3W meter",               'V',     0.1, ],
        "1-0:72.7.0.255"  => [ "phase_voltage_l3", "UL3 Phase voltage 4W meter, line voltage 3W meter",               'V',     0.1, ],

        "1-0:1.8.0.255"   => [ "energy_active_cum_import",   "Cumulative hourly active import energy (A+) (Q1+Q4)",   'kWh',   0.001, ],
        "1-0:2.8.0.255"   => [ "energy_active_cum_export",   "Cumulative hourly active export energy (A-) (Q2+Q3)",   'kWh',   0.001, ],
        "1-0:3.8.0.255"   => [ "energy_reactive_cum_import", "Cumulative hourly reactive import energy (R+) (Q1+Q2)", 'kVArh', 0.001, ],
        "1-0:4.8.0.255"   => [ "energy_reactive_cum_export", "Cumulative hourly reactive export energy (R-) (Q3+Q4)", 'kVArh', 0.001, ],

    } if $type eq 'KFM_001';

    confess("Unsupported OBIS code mapping table specified: $type");
};

# https://github.com/mqtt/mqtt.org/wiki/URI-Scheme
package URI::mqtt;

use strict;
use warnings;

our $VERSION = '1.00';

use parent 'URI::http';

sub default_port { 1883 }

package URI::mqtts;

use strict;
use warnings;

our $VERSION = '1.00';

use parent 'URI::http';

sub default_port { 8883 }

sub secure { 1 }

1;<|MERGE_RESOLUTION|>--- conflicted
+++ resolved
@@ -45,15 +45,11 @@
 my $opts = {};
 getopts('cdehkm:p:qit:ax:', $opts);
 
-<<<<<<< HEAD
-if ( $opts->{'h'} or (( not $opts->{'m'} ) and not $ENV{'AMS_OBIS_MAP'} )) {
-=======
 my $required_opts_present = (
     meter_type()
 ) ? 1 : 0;
 
 if ( $opts->{'h'} or not $required_opts_present ) {
->>>>>>> bfd42ce6
     print STDERR <<"EOM";
 Usage: $0 [options] [<file|device>]
     -m OBIS code mapping table (required if not environment variable AMS_OBIS_MAP is set)
@@ -177,10 +173,7 @@
     return unless $class;
     require_module($class);
     my $mqtt = $class->new( $url->host . ':' . $url->port );
-<<<<<<< HEAD
-=======
     $ENV{'MQTT_SIMPLE_ALLOW_INSECURE_LOGIN'} = 1; # allow username/password over unencrypted connections
->>>>>>> bfd42ce6
     $mqtt->login( split /:/, $url->userinfo ) if $url->userinfo;
     return $mqtt;
 }
@@ -259,17 +252,10 @@
     return if $configured->{$topic};
     my $state_topic = join('/', $device, $sensor, 'value');
     my @state_class = (
-<<<<<<< HEAD
-        $sensor =~ m/_cum_/     ? ( 'state_class' => 'total_increasing' )
-      : $sensor =~ m/phase_/    ? ( 'state_class' => 'measurement' )
-      : $sensor =~ m/power_/    ? ( 'state_class' => 'measurement' )
-                : ()
-=======
         $sensor =~ m/_cum_/   ? ( 'state_class' => 'total_increasing' )
       : $sensor =~ m/^phase_/ ? ( 'state_class' => 'measurement' )
       : $sensor =~ m/^power_/ ? ( 'state_class' => 'measurement' )
       : ()
->>>>>>> bfd42ce6
     );
     my @device_class = (
         $sensor =~ m/^power_/         ? ( 'device_class' => 'power' )
@@ -314,13 +300,7 @@
         },
         'name' => join(' ', $device_name, $ds->{'description'} ),
         ( $ds->{'unit'}
-<<<<<<< HEAD
-          ? (
-              'unit_of_measurement' => $ds->{'unit'}
-            )
-=======
           ? ( 'unit_of_measurement' => $ds->{'unit'} )
->>>>>>> bfd42ce6
           : ()
         ),
         'state_topic' => $state_topic,
